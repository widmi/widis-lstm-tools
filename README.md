--- conflicted
+++ resolved
@@ -1,9 +1,5 @@
-<<<<<<< HEAD
-# widis-lstm-tools v0.1
+# widis-lstm-tools v0.2
 
-=======
-# widis-lstm-tools v0.2
->>>>>>> 6e87aa30
 Various Tools for working with Long Short-Term Memory (LSTM) networks and sequences in [Pytorch](https://pytorch.org/),
 aimed at getting your LSTM networks under control and providing a flexible template for your LSTM-needs.
 
@@ -26,24 +22,20 @@
 `python3 widis_lstm_tools/examples/model_selection/main.py config.json`
 
 ## Includes
-<<<<<<< HEAD
 
-- Flexible [LSTM implementation](widis_lstm_tools/nn.py#L69) including
-=======
-- Flexible [LSTM Cell and LSTM Layer implementation](widis_lstm_tools/nn.py#L69) including
->>>>>>> 6e87aa30
+- Flexible [LSTM Cell](widis_lstm_tools/nn.py#L67) and [LSTM Layer](widis_lstm_tools/nn.py#L394) implementation including
   - Easy access to individual forward and recurrent LSTM connections and biases, with options to cut/modify individual connections to gates or cell input (see e.g. https://arxiv.org/abs/1503.04069 for some useful modifications)
   - Plotting function for LSTM internal states
   - Support for Ticker/Tinker-Steps at the end of the sequence (https://arxiv.org/abs/1603.08983)
   - Automatic optimizations via [TorchScript](https://pytorch.org/docs/stable/jit.html)
 - Preprocessing tools
   - [Padding of different sequence lengths](widis_lstm_tools/preprocessing.py#L108)
-  - [Encoding for nicely feeding float or integer numbers as inputs to the LSTM](widis_lstm_tools/preprocessing.py#L225)
+  - [Encoding for nicely feeding float or integer numbers as inputs to the LSTM](widis_lstm_tools/preprocessing.py#L229)
 - Other utilities
-  - [Printing to log-file and console](widis_lstm_tools/utils/collection.py#L228)
+  - [Printing to log-file and console](widis_lstm_tools/utils/collection.py#L244)
   - [Splitting PyTorch datasets](widis_lstm_tools/preprocessing.py#L44), e.g. into training-, validation-, testset
   - [One-Hot encoding of n-dimensional arrays](widis_lstm_tools/preprocessing.py#L14)
-  - [SaverLoader](widis_lstm_tools/collection.py#L40) class for saving/loading the most recent models to files or RAM objects
+  - [SaverLoader](widis_lstm_tools/collection.py#L56) class for saving/loading the most recent models to files or RAM objects
 - Documented examples
   - [Basic LSTM example](widis_lstm_tools/examples/basic/main.py) with variable sequence lenghts
   - [Advanced LSTM example](widis_lstm_tools/examples/model_selection/main.py) with input encoding and model selection
@@ -52,12 +44,7 @@
 
 - [Python3.6](https://www.python.org/) or higher
 - Python packages:
-<<<<<<< HEAD
-  - [Pytorch](https://pytorch.org/) (tested with version 1.0.1)
-  - [numpy](https://www.numpy.org/) (tested with version 1.16.2)
-  - [matplotlib](https://matplotlib.org/) (tested with version 3.0.3)
-=======
    - [Pytorch](https://pytorch.org/) (tested with version 1.1.0)
    - [numpy](https://www.numpy.org/) (tested with version 1.16.2)
    - [matplotlib](https://matplotlib.org/) (tested with version 3.0.3)
->>>>>>> 6e87aa30
+   